--- conflicted
+++ resolved
@@ -1,11 +1,7 @@
 ---
 title: TREAT
 emoji: 🍫
-<<<<<<< HEAD
-colorFrom: black 
-=======
 colorFrom: gray
->>>>>>> 6c85fee3
 colorTo: purple
 sdk: gradio
 sdk_version: "5.11.0"  # Replace with the correct version if different
